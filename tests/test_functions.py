import asyncio

from tests.testmodels import Product, Brand, Image
from tortoise.contrib import test
from tortoise.query import Prefetch
from tortoise.query.context import QueryContext
from tortoise.query.expressions import F
from tortoise.query.functions import OuterRef, Subquery
from tortoise.query.ordering import RandomOrdering


class TestFunctions(test.TestCase):

    async def test_random_ordering(self):
        products = Product.all().order_by(RandomOrdering()).limit(20)
        products._make_query(context=QueryContext())
        query_string = products.query.get_sql().replace('`', '"')
        self.assertEqual(query_string,
            'SELECT "id","name","price","brand_id" FROM "store_product" ORDER BY RANDOM() LIMIT 20')

    async def test_ordering_functions(self):
        products = Product.all().order_by((F('id') * 7) % 143).limit(20)
        products._make_query(context=QueryContext())
        query_string = products.query.get_sql().replace('`', '"')
        self.assertEqual(query_string,
            'SELECT "id","name","price","brand_id" FROM "store_product" ORDER BY MOD("id"*7,143) LIMIT 20')

    async def test_annotation(self):
        products = Product.filter(brand_id=OuterRef('id')).limit(1).values_list('name', flat=True)
        brands = Brand.annotate(product_name=Subquery(products))

        brands._make_query(context=QueryContext())
        query_string = brands.query.get_sql().replace('`', '"')

        self.assertEqual(query_string,
            'SELECT "id","name",('
                'SELECT "U1"."name" "0" FROM "store_product" "U1" '
                'WHERE "U1"."brand_id"="store_brand"."id" ORDER BY "U1"."id" ASC LIMIT 1) "product_name" '
            'FROM "store_brand" ORDER BY "id" ASC')

<<<<<<< HEAD
    async def test_annotation_f(self):
        products = Product.all().annotate(new_order=F('id') * 5)
        products._make_query(context=QueryContext())

        query_string = products.query.get_sql().replace('`', '"')
        self.assertEqual(query_string,
            'SELECT "id","name","price","brand_id","id"*5 "new_order" FROM "store_product" ORDER BY "id" ASC')

    #
    # Some cases to be considered later
    #
    #
    # async def test_brands_prefetch_limited_products(self):
    #     subquery = Product.filter(brand=OuterRef('brand')).limit(4).values_list('id', flat=True)
    #     prefetch = Prefetch('products', queryset=Product.filter(id__in=Subquery(subquery)))
    #     brands = Brand.all().prefetch_related(prefetch)
    #
    #     brands._make_query(context=QueryContext())
    #     query_string = brands.query.get_sql().replace('`', '"')
    #     self.assertEqual(query_string, 'SELECT "id","name" FROM "store_brand" ORDER BY "id" ASC')
    #
    # async def test_brands_raw_prefetch_limited_products():
    #     raw_subquery = """
    #         (select "U1"."id" "0"
    #         from "store_product" "U1"
    #         where "U1"."brand_id"={context.top.table}."brand_id"
    #         order by "U1"."id" asc
    #         limit 3)
    #     """
    #
    #     subquery = Product.raw(raw_subquery)
    #     prefetch = Prefetch('products', queryset=Product.filter(id__in=Subquery(subquery)))
    #     brands = Brand.all().prefetch_related(prefetch)
    #
    # async def test_products_prefetch_limit_images():
    #     subquery = Image.filter(product_set=OuterRef('product_set')).limit(4).values_list('id', flat=True)
    #     prefetch = Prefetch('images', queryset=Image.filter(id__in=Subquery(subquery)))
    #     products = Product.all().limit(5).prefetch_related(prefetch)
    #
    #     products._make_query(context=QueryContext())
    #     query_string = products.query.get_sql().replace('`', '"')
    #
=======
    async def create_objects(self):
        brands = [Brand(name='brand_{}'.format(num)) for num in range(1, 7)]
        await asyncio.gather(*[b.save() for b in brands])

        products = [Product(name='product_{}'.format(num), price='$1') for num in range(1, 22)]

        brand_k, counter = 0, 0
        for p in products:
            p.brand = brands[brand_k]
            counter += 1
            if counter >= brand_k + 1:
                brand_k += 1
                counter = 0

        await asyncio.gather(*[p.save() for p in products])

        # brand_    1  2  2  3  3  3  4  4  4   4   5   5   5   5   5   6   6   6   6   6   6
        # product_  1  2  3  4  5  6  7  8  9  10  11  12  13  14  15  16  17  18  19  20  21

        images = [Image(src='image_{}'.format(num)) for num in range(1, 22)]
        await asyncio.gather(*[img.save() for img in images])

        index, count = 0, 1
        for p in products[5::-1]:
            await p.images.add(*images[index:index+count])
            index, count = index+count, count+1

        # image_    1  2  3  4  5  6  7  8  9  10  11  12  13  14  15  16  17  18  19  20  21
        # product_  6  5  5  4  4  4  3  3  3   3   2   2   2   2   2   1   1   1   1   1   1

    async def test_brands_prefetch_limited_products(self):
        if Product._meta.db.capabilities.dialect == "mysql":
            raise test.SkipTest("This version of MySQL doesn't yet support 'LIMIT & IN/ALL/ANY/SOME subquery'")

        await self.create_objects()

        subquery = Product.filter(brand=OuterRef('brand')).limit(3).values_list('id', flat=True)
        prefetch = Prefetch('products', queryset=Product.filter(id__in=Subquery(subquery)))
        brands_fetched = await Brand.all().prefetch_related(prefetch)
        brands_distilled = [{'name': b.name, 'products': [p.name for p in b.products]} for b in brands_fetched]

        self.assertEqual(brands_distilled, [
            {'name': 'brand_1', 'products': ['product_1']},
            {'name': 'brand_2', 'products': ['product_2', 'product_3']},
            {'name': 'brand_3', 'products': ['product_4', 'product_5', 'product_6']},
            {'name': 'brand_4', 'products': ['product_7', 'product_8', 'product_9']},
            {'name': 'brand_5', 'products': ['product_11', 'product_12', 'product_13']},
            {'name': 'brand_6', 'products': ['product_16', 'product_17', 'product_18']},
        ])

    async def test_brands_raw_prefetch_limited_products(self):
        if Product._meta.db.capabilities.dialect == "mysql":
            raise test.SkipTest("This version of MySQL doesn't yet support 'LIMIT & IN/ALL/ANY/SOME subquery'")

        await self.create_objects()

        raw_subquery = """
            (select "U1"."id" "0"
            from "store_product" "U1"
            where "U1"."brand_id"={context.top.table}."brand_id"
            order by "U1"."id" asc
            limit 2)
        """

        subquery = Product.raw(raw_subquery)
        prefetch = Prefetch('products', queryset=Product.filter(id__in=Subquery(subquery)))
        brands_fetched = await Brand.all().prefetch_related(prefetch)
        brands_distilled = [{'name': b.name, 'products': [p.name for p in b.products]} for b in brands_fetched]

        self.assertEqual(brands_distilled, [
            {'name': 'brand_1', 'products': ['product_1']},
            {'name': 'brand_2', 'products': ['product_2', 'product_3']},
            {'name': 'brand_3', 'products': ['product_4', 'product_5']},
            {'name': 'brand_4', 'products': ['product_7', 'product_8']},
            {'name': 'brand_5', 'products': ['product_11', 'product_12']},
            {'name': 'brand_6', 'products': ['product_16', 'product_17']},
        ])

    async def test_products_prefetch_limit_images(self):
        if Product._meta.db.capabilities.dialect == "mysql":
            raise test.SkipTest("This version of MySQL doesn't yet support 'LIMIT & IN/ALL/ANY/SOME subquery'")

        await self.create_objects()

        subquery = Image.filter(product_set=OuterRef('product_set')).limit(4).values_list('id', flat=True)
        prefetch = Prefetch('images', queryset=Image.filter(id__in=Subquery(subquery)))
        products_fetched = await Product.all().limit(5).prefetch_related(prefetch)
        products_distilled = [{'name': p.name, 'images': [img.src for img in p.images]} for p in products_fetched]

        self.assertEqual(products_distilled, [
            {'name': 'product_1', 'images': ['image_16', 'image_17', 'image_18', 'image_19']},
            {'name': 'product_2', 'images': ['image_11', 'image_12', 'image_13', 'image_14']},
            {'name': 'product_3', 'images': ['image_7', 'image_8', 'image_9', 'image_10']},
            {'name': 'product_4', 'images': ['image_4', 'image_5', 'image_6']},
            {'name': 'product_5', 'images': ['image_2', 'image_3']},
        ])
>>>>>>> db01da42
<|MERGE_RESOLUTION|>--- conflicted
+++ resolved
@@ -38,7 +38,6 @@
                 'WHERE "U1"."brand_id"="store_brand"."id" ORDER BY "U1"."id" ASC LIMIT 1) "product_name" '
             'FROM "store_brand" ORDER BY "id" ASC')
 
-<<<<<<< HEAD
     async def test_annotation_f(self):
         products = Product.all().annotate(new_order=F('id') * 5)
         products._make_query(context=QueryContext())
@@ -47,41 +46,6 @@
         self.assertEqual(query_string,
             'SELECT "id","name","price","brand_id","id"*5 "new_order" FROM "store_product" ORDER BY "id" ASC')
 
-    #
-    # Some cases to be considered later
-    #
-    #
-    # async def test_brands_prefetch_limited_products(self):
-    #     subquery = Product.filter(brand=OuterRef('brand')).limit(4).values_list('id', flat=True)
-    #     prefetch = Prefetch('products', queryset=Product.filter(id__in=Subquery(subquery)))
-    #     brands = Brand.all().prefetch_related(prefetch)
-    #
-    #     brands._make_query(context=QueryContext())
-    #     query_string = brands.query.get_sql().replace('`', '"')
-    #     self.assertEqual(query_string, 'SELECT "id","name" FROM "store_brand" ORDER BY "id" ASC')
-    #
-    # async def test_brands_raw_prefetch_limited_products():
-    #     raw_subquery = """
-    #         (select "U1"."id" "0"
-    #         from "store_product" "U1"
-    #         where "U1"."brand_id"={context.top.table}."brand_id"
-    #         order by "U1"."id" asc
-    #         limit 3)
-    #     """
-    #
-    #     subquery = Product.raw(raw_subquery)
-    #     prefetch = Prefetch('products', queryset=Product.filter(id__in=Subquery(subquery)))
-    #     brands = Brand.all().prefetch_related(prefetch)
-    #
-    # async def test_products_prefetch_limit_images():
-    #     subquery = Image.filter(product_set=OuterRef('product_set')).limit(4).values_list('id', flat=True)
-    #     prefetch = Prefetch('images', queryset=Image.filter(id__in=Subquery(subquery)))
-    #     products = Product.all().limit(5).prefetch_related(prefetch)
-    #
-    #     products._make_query(context=QueryContext())
-    #     query_string = products.query.get_sql().replace('`', '"')
-    #
-=======
     async def create_objects(self):
         brands = [Brand(name='brand_{}'.format(num)) for num in range(1, 7)]
         await asyncio.gather(*[b.save() for b in brands])
@@ -178,4 +142,3 @@
             {'name': 'product_4', 'images': ['image_4', 'image_5', 'image_6']},
             {'name': 'product_5', 'images': ['image_2', 'image_3']},
         ])
->>>>>>> db01da42
