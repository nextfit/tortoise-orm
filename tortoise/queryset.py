--- conflicted
+++ resolved
@@ -15,19 +15,14 @@
     Union,
 )
 
-from pypika import JoinType, Order, Table
+from pypika import JoinType, Order, Query, Table
 from pypika.functions import Count
 from pypika.queries import QueryBuilder
 from typing_extensions import Protocol
 
 from tortoise import fields
-<<<<<<< HEAD
-from tortoise.aggregation import Aggregate
+from tortoise.aggregation import Function
 from tortoise.backends.base.client import BaseDBAsyncClient, Capabilities
-=======
-from tortoise.aggregation import Function
-from tortoise.backends.base.client import BaseDBAsyncClient
->>>>>>> 71d4e0b8
 from tortoise.exceptions import DoesNotExist, FieldError, IntegrityError, MultipleObjectsReturned
 from tortoise.query_utils import Prefetch, Q, QueryModifier, _get_joins_for_related_field
 
