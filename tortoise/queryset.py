--- conflicted
+++ resolved
@@ -562,11 +562,9 @@
                 raise FieldError(f"Unknown keyword argument {key} for model {self.model}")
             if field_object.pk:
                 raise IntegrityError(f"Field {key} is PK and can not be updated")
-<<<<<<< HEAD
-            if isinstance(field_object, fields.ForeignKeyFieldInstance):
-=======
-            if isinstance(field_object, (fields.ForeignKeyField, fields.OneToOneField)):
->>>>>>> 743795d8
+            if isinstance(
+                field_object, (fields.ForeignKeyFieldInstance, fields.OneToOneFieldInstance)
+            ):
                 fk_field: str = field_object.source_field  # type: ignore
                 db_field = self.model._meta.fields_map[fk_field].source_field
                 value = executor.column_map[fk_field](value.pk, None)
