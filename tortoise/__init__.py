--- conflicted
+++ resolved
@@ -655,8 +655,4 @@
         loop.run_until_complete(Tortoise.close_connections())
 
 
-<<<<<<< HEAD
-__version__ = "0.15.0"
-=======
-__version__ = "0.14.1"
->>>>>>> a217378a
+__version__ = "0.15.0a0"