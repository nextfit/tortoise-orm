--- conflicted
+++ resolved
@@ -308,12 +308,8 @@
         return desc
 
     def join_table_alias(self, table: Table):
-<<<<<<< HEAD
         # return f"{table.get_table_name()}{LOOKUP_SEP}{self.model_field_name}"
-        return f"{table.alias}{LOOKUP_SEP}{self.model_field_name}" if table.alias else self.model_field_name
-=======
-        return "{}{}{}".format(table.get_table_name(), LOOKUP_SEP, self.model_field_name)
->>>>>>> 99d300b2
+        return "{}{}{}".format(table.alias, LOOKUP_SEP, self.model_field_name) if table.alias else self.model_field_name
 
 
 class BackwardFKField(RelationField):
