from copy import copy, deepcopy
from functools import partial
from typing import Any, Dict, Generator, List, Optional, Set, Tuple, Type, TypeVar

from pypika import Query

from tortoise.backends.base.client import BaseDBAsyncClient
from tortoise.exceptions import ConfigurationError, OperationalError
<<<<<<< HEAD
from tortoise.fields.base import Field
from tortoise.fields.data import BigIntField, IntField, SmallIntField
from tortoise.fields.relational import (
    BackwardFKRelation,
    ForeignKeyField,
    ManyToManyField,
    ManyToManyRelationManager,
    RelationQueryContainer,
)
=======
from tortoise.fields import Field, ManyToManyFieldInstance, ManyToManyRelation, ReverseRelation
>>>>>>> d6e9fd9d
from tortoise.filters import get_filters_for_field
from tortoise.queryset import QuerySet, QuerySetSingle
from tortoise.transactions import current_transaction_map

MODEL = TypeVar("MODEL", bound="Model")
# TODO: Define Filter type object. Possibly tuple?


def get_together(meta, together: str) -> Tuple[Tuple[str, ...], ...]:
    _together = getattr(meta, together, ())

    if isinstance(_together, (list, tuple)):
        if _together and isinstance(_together[0], str):
            _together = (_together,)

    # return without validation, validation will be done further in the code
    return _together


def _fk_setter(self, value, _key, relation_field):
    setattr(self, relation_field, value.pk if value else None)
    setattr(self, _key, value)


def _fk_getter(self, _key, ftype, relation_field):
    try:
        return getattr(self, _key)
    except AttributeError:
        return ftype.filter(pk=getattr(self, relation_field)).first()


def _rfk_getter(self, _key, ftype, frelfield):
    val = getattr(self, _key, None)
    if val is None:
        val = ReverseRelation(ftype, frelfield, self)
        setattr(self, _key, val)
    return val


def _m2m_getter(self, _key, field_object):
    val = getattr(self, _key, None)
    if val is None:
        val = ManyToManyRelation(field_object.field_type, self, field_object)
        setattr(self, _key, val)
    return val


class MetaInfo:
    __slots__ = (
        "abstract",
        "table",
        "app",
        "fields",
        "db_fields",
        "m2m_fields",
        "fk_fields",
        "backward_fk_fields",
        "fetch_fields",
        "fields_db_projection",
        "_inited",
        "fields_db_projection_reverse",
        "filters",
        "fields_map",
        "default_connection",
        "basequery",
        "basequery_all_fields",
        "_filters",
        "unique_together",
        "indexes",
        "pk_attr",
        "generated_db_fields",
        "_model",
        "table_description",
        "pk",
        "db_pk_field",
        "db_native_fields",
        "db_default_fields",
        "db_complex_fields",
    )

    def __init__(self, meta) -> None:
        self.abstract: bool = getattr(meta, "abstract", False)
        self.table: str = getattr(meta, "table", "")
        self.app: Optional[str] = getattr(meta, "app", None)
        self.unique_together: Tuple[Tuple[str, ...], ...] = get_together(meta, "unique_together")
        self.indexes: Tuple[Tuple[str, ...], ...] = get_together(meta, "indexes")
        self.fields: Set[str] = set()
        self.db_fields: Set[str] = set()
        self.m2m_fields: Set[str] = set()
        self.fk_fields: Set[str] = set()
        self.backward_fk_fields: Set[str] = set()
        self.fetch_fields: Set[str] = set()
        self.fields_db_projection: Dict[str, str] = {}
        self.fields_db_projection_reverse: Dict[str, str] = {}
        self._filters: Dict[str, Dict[str, dict]] = {}
        self.filters: Dict[str, dict] = {}
        self.fields_map: Dict[str, Field] = {}
        self._inited: bool = False
        self.default_connection: Optional[str] = None
        self.basequery: Query = Query()
        self.basequery_all_fields: Query = Query()
        self.pk_attr: str = getattr(meta, "pk_attr", "")
        self.generated_db_fields: Tuple[str] = None  # type: ignore
        self._model: "Model" = None  # type: ignore
        self.table_description: str = getattr(meta, "table_description", "")
        self.pk: Field = None  # type: ignore
        self.db_pk_field: str = ""
        self.db_native_fields: List[Tuple[str, str, Field]] = []
        self.db_default_fields: List[Tuple[str, str, Field]] = []
        self.db_complex_fields: List[Tuple[str, str, Field]] = []

    def add_field(self, name: str, value: Field):
        if name in self.fields_map:
            raise ConfigurationError(f"Field {name} already present in meta")
        value.model = self._model
        self.fields_map[name] = value

        if value.has_db_field:
            self.fields_db_projection[name] = value.source_field or name

<<<<<<< HEAD
        if isinstance(value, ManyToManyField):
=======
        if isinstance(value, fields.ManyToManyFieldInstance):
>>>>>>> d6e9fd9d
            self.m2m_fields.add(name)
        elif isinstance(value, BackwardFKRelation):
            self.backward_fk_fields.add(name)

        field_filters = get_filters_for_field(
            field_name=name, field=value, source_field=value.source_field or name
        )
        self._filters.update(field_filters)
        self.finalise_fields()

    @property
    def db(self) -> BaseDBAsyncClient:
        try:
            return current_transaction_map[self.default_connection].get()
        except KeyError:
            raise ConfigurationError("No DB associated to model")

    def get_filter(self, key: str) -> dict:
        return self.filters[key]

    def finalise_pk(self) -> None:
        self.pk = self.fields_map[self.pk_attr]
        self.db_pk_field = self.pk.source_field or self.pk_attr

    def finalise_model(self) -> None:
        """
        Finalise the model after it had been fully loaded.
        """
        self.finalise_fields()
        self._generate_filters()
        self._generate_lazy_fk_m2m_fields()
        self._generate_db_fields()

    def finalise_fields(self) -> None:
        self.db_fields = set(self.fields_db_projection.values())
        self.fields = set(self.fields_map.keys())
        self.fields_db_projection_reverse = {
            value: key for key, value in self.fields_db_projection.items()
        }
        self.fetch_fields = self.m2m_fields | self.backward_fk_fields | self.fk_fields

        generated_fields = []
        for field in self.fields_map.values():
            if not field.generated:
                continue
            generated_fields.append(field.source_field or field.model_field_name)
        self.generated_db_fields = tuple(generated_fields)  # type: ignore

    def _generate_lazy_fk_m2m_fields(self) -> None:
        # Create lazy FK fields on model.
        for key in self.fk_fields:
            _key = f"_{key}"
            relation_field = self.fields_map[key].source_field
            setattr(
                self._model,
                key,
                property(
                    partial(
                        _fk_getter,
                        _key=_key,
                        ftype=self.fields_map[key].field_type,
                        relation_field=relation_field,
                    ),
                    partial(_fk_setter, _key=_key, relation_field=relation_field),
                    partial(_fk_setter, value=None, _key=_key, relation_field=relation_field),
                ),
            )

        # Create lazy reverse FK fields on model.
        for key in self.backward_fk_fields:
            _key = f"_{key}"
            field_object: BackwardFKRelation = self.fields_map[key]  # type: ignore
            setattr(
                self._model,
                key,
                property(
                    partial(
                        _rfk_getter,
                        _key=_key,
                        ftype=field_object.field_type,
                        frelfield=field_object.relation_field,
                    )
                ),
            )

        # Create lazy M2M fields on model.
        for key in self.m2m_fields:
            _key = f"_{key}"
            setattr(
                self._model,
                key,
                property(partial(_m2m_getter, _key=_key, field_object=self.fields_map[key])),
            )

    def _generate_db_fields(self) -> None:
        for key in self.db_fields:
            model_field = self.fields_db_projection_reverse[key]
            field = self.fields_map[model_field]

            default_converter = field.__class__.to_python_value is Field.to_python_value
            if not default_converter:
                self.db_complex_fields.append((key, model_field, field))
            elif field.field_type in self.db.executor_class.DB_NATIVE:
                self.db_native_fields.append((key, model_field, field))
            else:
                self.db_default_fields.append((key, model_field, field))

    def _generate_filters(self) -> None:
        get_overridden_filter_func = self.db.executor_class.get_overridden_filter_func
        for key, filter_info in self._filters.items():
            overridden_operator = get_overridden_filter_func(
                filter_func=filter_info["operator"]  # type: ignore
            )
            if overridden_operator:
                filter_info = copy(filter_info)
                filter_info["operator"] = overridden_operator  # type: ignore
            self.filters[key] = filter_info


class ModelMeta(type):
    __slots__ = ()

    def __new__(mcs, name: str, bases, attrs: dict, *args, **kwargs):
        fields_db_projection: Dict[str, str] = {}
        fields_map: Dict[str, Field] = {}
        filters: Dict[str, Dict[str, dict]] = {}
        fk_fields: Set[str] = set()
        m2m_fields: Set[str] = set()
        meta_class = attrs.get("Meta", type("Meta", (), {}))
        pk_attr: str = "id"

        # Searching for Field attributes in the class hierarchy
        def __search_for_field_attributes(base, attrs: dict):
            """
            Searching for class attributes of type fields.Field
            in the given class.

            If an attribute of the class is an instance of fields.Field,
            then it will be added to the fields dict. But only, if the
            key is not already in the dict. So derived classes have a higher
            precedence. Multiple Inheritance is supported from left to right.

            After checking the given class, the function will look into
            the classes according to the MRO (method resolution order).

            The MRO is 'natural' order, in which python traverses methods and
            fields. For more information on the magic behind check out:
            `The Python 2.3 Method Resolution Order
            <https://www.python.org/download/releases/2.3/mro/>`_.
            """
<<<<<<< HEAD
            for key, value in base.__dict__.items():
                if isinstance(value, Field) and key not in attrs:
=======
            for parent in base.__mro__[1:]:
                __search_for_field_attributes(parent, attrs)
            meta = getattr(base, "_meta", None)
            if meta:
                # For abstract classes
                for key, value in meta.fields_map.items():
>>>>>>> d6e9fd9d
                    attrs[key] = value
            else:
                # For mixin classes
                for key, value in base.__dict__.items():
                    if isinstance(value, fields.Field) and key not in attrs:
                        attrs[key] = value

        # Start searching for fields in the base classes.
        inherited_attrs: dict = {}
        for base in bases:
            __search_for_field_attributes(base, inherited_attrs)
        if inherited_attrs:
            # Ensure that the inherited fields are before the defined ones.
            attrs = {**inherited_attrs, **attrs}

        if name != "Model":
            custom_pk_present = False
            for key, value in attrs.items():
                if isinstance(value, Field):
                    if value.pk:
                        if custom_pk_present:
                            raise ConfigurationError(
                                f"Can't create model {name} with two primary keys,"
                                " only single pk are supported"
                            )
                        if value.generated and not isinstance(
                            value, (SmallIntField, IntField, BigIntField)
                        ):
                            raise ConfigurationError(
                                "Generated primary key allowed only for IntField and BigIntField"
                            )
                        custom_pk_present = True
                        pk_attr = key

            if not custom_pk_present and not getattr(meta_class, "abstract", None):
                if "id" not in attrs:
                    attrs = {"id": IntField(pk=True), **attrs}

                if not isinstance(attrs["id"], Field) or not attrs["id"].pk:
                    raise ConfigurationError(
                        f"Can't create model {name} without explicit primary key if field 'id'"
                        " already present"
                    )

            for key, value in attrs.items():
                if isinstance(value, Field):
                    if getattr(meta_class, "abstract", None):
                        value = deepcopy(value)

                    fields_map[key] = value
                    value.model_field_name = key

                    if isinstance(value, ForeignKeyField):
                        fk_fields.add(key)
<<<<<<< HEAD
                    elif isinstance(value, ManyToManyField):
=======
                    elif isinstance(value, fields.ManyToManyFieldInstance):
>>>>>>> d6e9fd9d
                        m2m_fields.add(key)
                    else:
                        fields_db_projection[key] = value.source_field or key
                        filters.update(
                            get_filters_for_field(
                                field_name=key,
                                field=fields_map[key],
                                source_field=fields_db_projection[key],
                            )
                        )
                        if value.pk:
                            filters.update(
                                get_filters_for_field(
                                    field_name="pk",
                                    field=fields_map[key],
                                    source_field=fields_db_projection[key],
                                )
                            )

        # Clean the class attributes
        for slot in fields_map:
            attrs.pop(slot, None)
        attrs["_meta"] = meta = MetaInfo(meta_class)

        meta.fields_map = fields_map
        meta.fields_db_projection = fields_db_projection
        meta._filters = filters
        meta.fk_fields = fk_fields
        meta.backward_fk_fields = set()
        meta.m2m_fields = m2m_fields
        meta.default_connection = None
        meta.pk_attr = pk_attr
        meta._inited = False
        if not fields_map:
            meta.abstract = True

        new_class: "Model" = super().__new__(mcs, name, bases, attrs)  # type: ignore
        for field in meta.fields_map.values():
            field.model = new_class

        meta._model = new_class
        meta.finalise_fields()
        return new_class


class Model(metaclass=ModelMeta):
    # I don' like this here, but it makes auto completion and static analysis much happier
    _meta = MetaInfo(None)

    def __init__(self, **kwargs) -> None:
        # self._meta is a very common attribute lookup, lets cache it.
        meta = self._meta
        self._saved_in_db = meta.pk_attr in kwargs and meta.pk.generated

        # Assign values and do type conversions
        passed_fields = {*kwargs.keys()} | meta.fetch_fields

        for key, value in kwargs.items():
            if key in meta.fk_fields:
                if value and not value._saved_in_db:
                    raise OperationalError(
                        f"You should first call .save() on {value} before referring to it"
                    )
                setattr(self, key, value)
                passed_fields.add(meta.fields_map[key].source_field)  # type: ignore
            elif key in meta.fields_db_projection:
                field_object = meta.fields_map[key]
                if value is None and not field_object.null:
                    raise ValueError(f"{key} is non nullable field, but null was passed")
                setattr(self, key, field_object.to_python_value(value))
            elif key in meta.backward_fk_fields:
                raise ConfigurationError(
                    "You can't set backward relations through init, change related model instead"
                )
            elif key in meta.m2m_fields:
                raise ConfigurationError(
                    "You can't set m2m relations through init, use m2m_manager instead"
                )

        # Assign defaults for missing fields
        for key in meta.fields.difference(passed_fields):
            field_object = meta.fields_map[key]
            if callable(field_object.default):
                setattr(self, key, field_object.default())
            else:
                setattr(self, key, field_object.default)

    @classmethod
    def _init_from_db(cls: Type[MODEL], **kwargs) -> MODEL:
        self = cls.__new__(cls)
        self._saved_in_db = True

        meta = self._meta

        for key, model_field, field in meta.db_native_fields:
            setattr(self, model_field, kwargs[key])
        for key, model_field, field in meta.db_default_fields:
            value = kwargs[key]
            setattr(self, model_field, None if value is None else field.field_type(value))
        for key, model_field, field in meta.db_complex_fields:
            setattr(self, model_field, field.to_python_value(kwargs[key]))

        return self

    def __str__(self) -> str:
        return f"<{self.__class__.__name__}>"

    def __repr__(self) -> str:
        if self.pk:
            return f"<{self.__class__.__name__}: {self.pk}>"
        return f"<{self.__class__.__name__}>"

    def __hash__(self) -> int:
        if not self.pk:
            raise TypeError("Model instances without id are unhashable")
        return hash(self.pk)

    def __eq__(self, other) -> bool:
        return type(other) is type(self) and self.pk == other.pk

    def _get_pk_val(self):
        return getattr(self, self._meta.pk_attr)

    def _set_pk_val(self, value):
        setattr(self, self._meta.pk_attr, value)

    pk = property(_get_pk_val, _set_pk_val)
    """
    Alias to the models Primary Key.
    Can be used as a field name when doing filtering e.g. ``.filter(pk=...)`` etc...
    """

    async def save(
        self,
        using_db: Optional[BaseDBAsyncClient] = None,
        update_fields: Optional[List[str]] = None,
    ) -> None:
        """
        Creates/Updates the current model object.

        If ``update_fields`` is provided, it should be a tuple/list of fields by name.
        This is the subset of fields that should be updated.
        If the object needs to be created ``update_fields`` will be ignored.
        """
        db = using_db or self._meta.db
        executor = db.executor_class(model=self.__class__, db=db)
        if self._saved_in_db:
            await executor.execute_update(self, update_fields)
        else:
            await executor.execute_insert(self)
            self._saved_in_db = True

    async def delete(self, using_db=None) -> None:
        """
        Deletes the current model object.

        :raises OperationalError: If object has never been persisted.
        """
        db = using_db or self._meta.db
        if not self._saved_in_db:
            raise OperationalError("Can't delete unpersisted record")
        await db.executor_class(model=self.__class__, db=db).execute_delete(self)

    async def fetch_related(self, *args, using_db: Optional[BaseDBAsyncClient] = None) -> None:
        """
        Fetch related fields.

        .. code-block:: python3

            User.fetch_related("emails", "manager")

        :param args: The related fields that should be fetched.
        """
        db = using_db or self._meta.db
        await db.executor_class(model=self.__class__, db=db).fetch_for_list([self], *args)

    @classmethod
    async def get_or_create(
        cls: Type[MODEL],
        using_db: Optional[BaseDBAsyncClient] = None,
        defaults: Optional[dict] = None,
        **kwargs,
    ) -> Tuple[MODEL, bool]:
        """
        Fetches the object if exists (filtering on the provided parameters),
        else creates an instance with any unspecified parameters as default values.
        """
        if not defaults:
            defaults = {}
        instance = await cls.filter(**kwargs).first()
        if instance:
            return instance, False
        return await cls.create(**defaults, **kwargs, using_db=using_db), True

    @classmethod
    async def create(cls: Type[MODEL], **kwargs) -> MODEL:
        """
        Create a record in the DB and returns the object.

        .. code-block:: python3

            user = await User.create(name="...", email="...")

        Equivalent to:

        .. code-block:: python3

            user = User(name="...", email="...")
            await user.save()
        """
        instance = cls(**kwargs)
        db = kwargs.get("using_db") or cls._meta.db
        await db.executor_class(model=cls, db=db).execute_insert(instance)
        instance._saved_in_db = True
        return instance

    @classmethod
    async def bulk_create(
        cls: Type[MODEL], objects: List[MODEL], using_db: Optional[BaseDBAsyncClient] = None
    ) -> None:
        """
        Bulk insert operation:

        .. note::
            The bulk insert operation will do the minimum to ensure that the object
            created in the DB has all the defaults and generated fields set,
            but may be incomplete reference in Python.

            e.g. ``IntField`` primary keys will not be populated.

        This is recommend only for throw away inserts where you want to ensure optimal
        insert performance.

        .. code-block:: python3

            User.bulk_create([
                User(name="...", email="..."),
                User(name="...", email="...")
            ])

        :param objects: List of objects to bulk create
        """
        db = using_db or cls._meta.db
        await db.executor_class(model=cls, db=db).execute_bulk_insert(objects)  # type: ignore

    @classmethod
    def first(cls: Type[MODEL]) -> QuerySetSingle[Optional[MODEL]]:
        """
        Generates a QuerySet that returns the first record.
        """
        return QuerySet(cls).first()

    @classmethod
    def filter(cls: Type[MODEL], *args, **kwargs) -> QuerySet[MODEL]:
        """
        Generates a QuerySet with the filter applied.
        """
        return QuerySet(cls).filter(*args, **kwargs)

    @classmethod
    def exclude(cls: Type[MODEL], *args, **kwargs) -> QuerySet[MODEL]:
        """
        Generates a QuerySet with the exclude applied.
        """
        return QuerySet(cls).exclude(*args, **kwargs)

    @classmethod
    def annotate(cls: Type[MODEL], **kwargs) -> QuerySet[MODEL]:
        return QuerySet(cls).annotate(**kwargs)

    @classmethod
    def all(cls: Type[MODEL]) -> QuerySet[MODEL]:
        """
        Returns the complete QuerySet.
        """
        return QuerySet(cls)

    @classmethod
    def get(cls: Type[MODEL], *args, **kwargs) -> QuerySetSingle[MODEL]:
        """
        Fetches a single record for a Model type using the provided filter parameters.

        .. code-block:: python3

            user = await User.get(username="foo")

        :raises MultipleObjectsReturned: If provided search returned more than one object.
        :raises DoesNotExist: If object can not be found.
        """
        return QuerySet(cls).get(*args, **kwargs)

    @classmethod
    async def fetch_for_list(
        cls, instance_list: List[MODEL], *args, using_db: Optional[BaseDBAsyncClient] = None
    ) -> None:
        db = using_db or cls._meta.db
        await db.executor_class(model=cls, db=db).fetch_for_list(instance_list, *args)

    @classmethod
    def check(cls) -> None:
        """
        Calls various checks to validate the model.

        :raises ConfigurationError: If the model has not been configured correctly.
        """
        cls._check_together("unique_together")
        cls._check_together("indexes")

    @classmethod
    def _check_together(cls, together: str) -> None:
        """Check the value of "unique_together" option."""
        _together = getattr(cls._meta, together)
        if not isinstance(_together, (tuple, list)):
            raise ConfigurationError(f"'{cls.__name__}.{together}' must be a list or tuple.")

        if any(not isinstance(unique_fields, (tuple, list)) for unique_fields in _together):
            raise ConfigurationError(
                f"All '{cls.__name__}.{together}' elements must be lists or tuples."
            )

        for fields_tuple in _together:
            for field_name in fields_tuple:
                field = cls._meta.fields_map.get(field_name)

                if not field:
                    raise ConfigurationError(
                        f"'{cls.__name__}.{together}' has no '{field_name}' field."
                    )

                if isinstance(field, ManyToManyFieldInstance):
                    raise ConfigurationError(
                        f"'{cls.__name__}.{together}' '{field_name}' field refers"
                        " to ManyToMany field."
                    )

    def __await__(self: MODEL) -> Generator[Any, None, MODEL]:
        async def _self() -> MODEL:
            return self

        return _self().__await__()

    class Meta:
        """
        The ``Meta`` class is used to configure metadata for the Model.

        Usage:

        .. code-block:: python3

            class Foo(Model):
                ...

                class Meta:
                    table="custom_table"
                    unique_together=(("field_a", "field_b"), )
        """<|MERGE_RESOLUTION|>--- conflicted
+++ resolved
@@ -6,19 +6,15 @@
 
 from tortoise.backends.base.client import BaseDBAsyncClient
 from tortoise.exceptions import ConfigurationError, OperationalError
-<<<<<<< HEAD
 from tortoise.fields.base import Field
 from tortoise.fields.data import BigIntField, IntField, SmallIntField
 from tortoise.fields.relational import (
     BackwardFKRelation,
     ForeignKeyField,
-    ManyToManyField,
-    ManyToManyRelationManager,
-    RelationQueryContainer,
+    ManyToManyFieldInstance,
+    ManyToManyRelation,
+    ReverseRelation,
 )
-=======
-from tortoise.fields import Field, ManyToManyFieldInstance, ManyToManyRelation, ReverseRelation
->>>>>>> d6e9fd9d
 from tortoise.filters import get_filters_for_field
 from tortoise.queryset import QuerySet, QuerySetSingle
 from tortoise.transactions import current_transaction_map
@@ -139,11 +135,7 @@
         if value.has_db_field:
             self.fields_db_projection[name] = value.source_field or name
 
-<<<<<<< HEAD
-        if isinstance(value, ManyToManyField):
-=======
-        if isinstance(value, fields.ManyToManyFieldInstance):
->>>>>>> d6e9fd9d
+        if isinstance(value, ManyToManyFieldInstance):
             self.m2m_fields.add(name)
         elif isinstance(value, BackwardFKRelation):
             self.backward_fk_fields.add(name)
@@ -294,22 +286,17 @@
             `The Python 2.3 Method Resolution Order
             <https://www.python.org/download/releases/2.3/mro/>`_.
             """
-<<<<<<< HEAD
-            for key, value in base.__dict__.items():
-                if isinstance(value, Field) and key not in attrs:
-=======
             for parent in base.__mro__[1:]:
                 __search_for_field_attributes(parent, attrs)
             meta = getattr(base, "_meta", None)
             if meta:
                 # For abstract classes
                 for key, value in meta.fields_map.items():
->>>>>>> d6e9fd9d
                     attrs[key] = value
             else:
                 # For mixin classes
                 for key, value in base.__dict__.items():
-                    if isinstance(value, fields.Field) and key not in attrs:
+                    if isinstance(value, Field) and key not in attrs:
                         attrs[key] = value
 
         # Start searching for fields in the base classes.
@@ -359,11 +346,7 @@
 
                     if isinstance(value, ForeignKeyField):
                         fk_fields.add(key)
-<<<<<<< HEAD
-                    elif isinstance(value, ManyToManyField):
-=======
-                    elif isinstance(value, fields.ManyToManyFieldInstance):
->>>>>>> d6e9fd9d
+                    elif isinstance(value, ManyToManyFieldInstance):
                         m2m_fields.add(key)
                     else:
                         fields_db_projection[key] = value.source_field or key
