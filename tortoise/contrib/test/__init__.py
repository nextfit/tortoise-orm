import asyncio
import os as _os
from asyncio.selector_events import BaseSelectorEventLoop
from functools import wraps
from typing import Any, List, Optional
from unittest import SkipTest, expectedFailure, skip, skipIf, skipUnless  # noqa

from asynctest import TestCase as _TestCase
from asynctest import _fail_on
from asynctest.case import _Policy

from tortoise import Tortoise
from tortoise.backends.base.config_generator import generate_config as _generate_config
from tortoise.exceptions import DBConnectionError
from tortoise.transactions import current_transaction_map, start_transaction

__all__ = (
    "SimpleTestCase",
    "TestCase",
    "TruncationTestCase",
    "IsolatedTestCase",
    "getDBConfig",
    "requireCapability",
    "env_initializer",
    "initializer",
    "finalizer",
    "SkipTest",
    "expectedFailure",
    "skip",
    "skipIf",
    "skipUnless",
)
_TORTOISE_TEST_DB = "sqlite://:memory:"

expectedFailure.__doc__ = """
Mark test as expecting failiure.

On success it will be marked as unexpected success.
"""

_CONFIG: dict = {}
_CONNECTIONS: dict = {}
_SELECTOR = None
_LOOP: BaseSelectorEventLoop = None
_MODULES: List[str] = []
_CONN_MAP: dict = {}


def getDBConfig(app_label: str, modules: List[str]) -> dict:
    """
    DB Config factory, for use in testing.

    :param app_label: Label of the app (must be distinct for multiple apps).
    :param modules: List of modules to look for models in.
    """
    return _generate_config(
        _TORTOISE_TEST_DB,
        app_modules={app_label: modules},
        testing=True,
        connection_label=app_label,
    )


async def _init_db(config: dict) -> None:
    try:
        await Tortoise.init(config)
        await Tortoise._drop_databases()
    except DBConnectionError:  # pragma: nocoverage
        pass

    await Tortoise.init(config, _create_db=True)
    await Tortoise.generate_schemas(safe=False)


def _restore_default() -> None:
    Tortoise.apps = {}
    Tortoise._connections = _CONNECTIONS.copy()
    current_transaction_map.update(_CONN_MAP)
    Tortoise._init_apps(_CONFIG["apps"])
    Tortoise._inited = True


def initializer(
    modules: List[str], db_url: Optional[str] = None, loop: Optional[BaseSelectorEventLoop] = None
) -> None:
    """
    Sets up the DB for testing. Must be called as part of test environment setup.

    :param modules: List of modules to look for models in.
    :param db_url: The db_url, defaults to ``sqlite://:memory``.
    :param loop: Optional event loop.
    """
    # pylint: disable=W0603
    global _CONFIG
    global _CONNECTIONS
    global _SELECTOR
    global _LOOP
    global _TORTOISE_TEST_DB
    global _MODULES
    global _CONN_MAP
    _MODULES = modules
    if db_url is not None:  # pragma: nobranch
        _TORTOISE_TEST_DB = db_url
    _CONFIG = getDBConfig(app_label="models", modules=_MODULES)

    loop = loop or asyncio.get_event_loop()
    _LOOP = loop
    _SELECTOR = loop._selector  # type: ignore
    loop.run_until_complete(_init_db(_CONFIG))
    _CONNECTIONS = Tortoise._connections.copy()
    _CONN_MAP = current_transaction_map.copy()
    Tortoise.apps = {}
    Tortoise._connections = {}
    Tortoise._inited = False


def finalizer() -> None:
    """
    Cleans up the DB after testing. Must be called as part of the test environment teardown.
    """
    _restore_default()
    loop = _LOOP
    loop._selector = _SELECTOR
    loop.run_until_complete(Tortoise._drop_databases())


def env_initializer() -> None:  # pragma: nocoverage
    """
    Calls ``initializer()`` with parameters mapped from environment variables.

    ``TORTOISE_TEST_MODULES``:
        A comma-separated list of modules to include *(required)*
    ``TORTOISE_TEST_DB``:
        The db_url of the test db. *(optional*)
    """
    modules = str(_os.environ.get("TORTOISE_TEST_MODULES", "tests.testmodels")).split(",")
    db_url = _os.environ.get("TORTOISE_TEST_DB", "sqlite://:memory:")
    if not modules:  # pragma: nocoverage
        raise Exception("TORTOISE_TEST_MODULES envvar not defined")
    initializer(modules, db_url=db_url)


class SimpleTestCase(_TestCase):  # type: ignore
    """
    The Tortoise base test class.

    This will ensure that your DB environment has a test double set up for use.

    An asyncio capable test class that provides some helper functions.

    Will run any ``test_*()`` function either as sync or async, depending
    on the signature of the function.
    If you specify ``async test_*()`` then it will run it in an event loop.

    Based on `asynctest <http://asynctest.readthedocs.io/>`_
    """

    use_default_loop = True

    def _init_loop(self) -> None:
        # pylint: disable=W0201
        if self.use_default_loop:
            self.loop = _LOOP
            loop = None
        else:  # pragma: nocoverage
            loop = self.loop = asyncio.new_event_loop()

        policy = _Policy(asyncio.get_event_loop_policy(), loop, self.forbid_get_event_loop)

        asyncio.set_event_loop_policy(policy)

        self.loop = self._patch_loop(self.loop)

    async def _setUpDB(self) -> None:
        pass

    async def _tearDownDB(self) -> None:
        pass

    def _setUp(self) -> None:
        self._init_loop()

        # initialize post-test checks
        test = getattr(self, self._testMethodName)
        checker = getattr(test, _fail_on._FAIL_ON_ATTR, None)
        self._checker = checker or _fail_on._fail_on()  # pylint: disable=W0201
        self._checker.before_test(self)

        self.loop.run_until_complete(self._setUpDB())
        if asyncio.iscoroutinefunction(self.setUp):
            self.loop.run_until_complete(self.setUp())
        else:
            self.setUp()

        # don't take into account if the loop ran during setUp
        self.loop._asynctest_ran = False

    def _tearDown(self) -> None:
        if asyncio.iscoroutinefunction(self.tearDown):
            self.loop.run_until_complete(self.tearDown())
        else:
            self.tearDown()
        self.loop.run_until_complete(self._tearDownDB())
        Tortoise.apps = {}
        Tortoise._connections = {}
        Tortoise._inited = False

        # post-test checks
        self._checker.check_test(self)


class IsolatedTestCase(SimpleTestCase):
    """
    An asyncio capable test class that will ensure that an isolated test db
    is available for each test.

    Use this if your test needs perfect isolation.

    Note to use ``{}`` as a string-replacement parameter, for your DB_URL.
    That will create a randomised database name.

    It will create and destroy a new DB instance for every test.
    This is obviously slow, but guarantees a fresh DB.
    """

    # pylint: disable=C0103,W0201
    async def _setUpDB(self) -> None:
        config = getDBConfig(app_label="models", modules=_MODULES)
        await Tortoise.init(config, _create_db=True)
        await Tortoise.generate_schemas(safe=False)
        self._connections = Tortoise._connections.copy()

    async def _tearDownDB(self) -> None:
        Tortoise._connections = self._connections.copy()
        await Tortoise._drop_databases()


class TruncationTestCase(SimpleTestCase):
    """
    An asyncio capable test class that will truncate the tables after a test.

    Use this when your tests contain transactions.

    This is slower than ``TestCase`` but faster than ``IsolatedTestCase``.
    Note that usage of this does not guarantee that auto-number-pks will be reset to 1.
    """

    # pylint: disable=C0103,W0201
    async def _setUpDB(self) -> None:
        _restore_default()

    async def _tearDownDB(self) -> None:
        _restore_default()
        # TODO: This is a naive implementation: Will fail to clear M2M and non-cascade foreign keys
        for app in Tortoise.apps.values():
            for model in app.values():
                await model._meta.db.execute_script(f"DELETE FROM {model._meta.table}")  # nosec


class TestCase(TruncationTestCase):
    """
    An asyncio capable test class that will ensure that each test will be run at
    separate transaction that will rollback on finish.

    This is a fast test runner. Don't use it if your test uses transactions.
    """

    async def _setUpDB(self) -> None:
        _restore_default()
        self.__db__ = Tortoise.get_connection("models")
        if self.__db__.capabilities.supports_transactions:
            self.__transaction__ = await start_transaction()  # pylint: disable=W0201

    async def _tearDownDB(self) -> None:
        if self.__db__.capabilities.supports_transactions:
            _restore_default()
            await self.__transaction__.rollback()
        else:
            await super()._tearDownDB()


def requireCapability(connection_name: str = "models", **conditions: Any):
    """
    Skip a test if the required capabilities are not matched.

    .. note::
        The database must be initialized *before* the decorated test runs.

    Usage:

    .. code-block:: python3

        @requireCapability(dialect='sqlite')
        async def test_run_sqlite_only(self):
            ...

    Or to conditionally skip a class:

    .. code-block:: python3

        @requireCapability(dialect='sqlite')
        class TestSqlite(test.TestCase):
            ...

    :param connection_name: name of the connection to retrieve capabilities from.
    :param conditions: capability tests which must all pass for the test to run.
    """

    def decorator(test_item):
<<<<<<< HEAD
        @wraps(test_item)
        def skip_wrapper(*args, **kwargs):
            db = Tortoise.get_connection(connection_name)
            for key, val in conditions.items():
                if getattr(db.capabilities, key) != val:
                    raise SkipTest(f"Capability {key} != {val}")
            return test_item(*args, **kwargs)

        return skip_wrapper
=======
        if not isinstance(test_item, type):

            @wraps(test_item)
            def skip_wrapper(*args, **kwargs):
                db = Tortoise.get_connection(connection_name)
                for key, val in conditions.items():
                    if getattr(db.capabilities, key) != val:
                        raise SkipTest("Capability {key} != {val}".format(key=key, val=val))
                return test_item(*args, **kwargs)

            return skip_wrapper

        # Assume a class is decorated
        funcs = {
            var: getattr(test_item, var)
            for var in dir(test_item)
            if var.startswith("test_") and callable(getattr(test_item, var))
        }
        for name, func in funcs.items():
            setattr(
                test_item,
                name,
                requireCapability(connection_name=connection_name, **conditions)(func),
            )

        return test_item
>>>>>>> e0fea4f6

    return decorator<|MERGE_RESOLUTION|>--- conflicted
+++ resolved
@@ -307,17 +307,6 @@
     """
 
     def decorator(test_item):
-<<<<<<< HEAD
-        @wraps(test_item)
-        def skip_wrapper(*args, **kwargs):
-            db = Tortoise.get_connection(connection_name)
-            for key, val in conditions.items():
-                if getattr(db.capabilities, key) != val:
-                    raise SkipTest(f"Capability {key} != {val}")
-            return test_item(*args, **kwargs)
-
-        return skip_wrapper
-=======
         if not isinstance(test_item, type):
 
             @wraps(test_item)
@@ -325,7 +314,7 @@
                 db = Tortoise.get_connection(connection_name)
                 for key, val in conditions.items():
                     if getattr(db.capabilities, key) != val:
-                        raise SkipTest("Capability {key} != {val}".format(key=key, val=val))
+                        raise SkipTest(f"Capability {key} != {val}")
                 return test_item(*args, **kwargs)
 
             return skip_wrapper
@@ -344,6 +333,5 @@
             )
 
         return test_item
->>>>>>> e0fea4f6
 
     return decorator